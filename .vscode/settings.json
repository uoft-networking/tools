--- conflicted
+++ resolved
@@ -9,10 +9,6 @@
     "python.linting.lintOnSave": false,
     "pylint.args": [
         "--max-line-length=120",
-<<<<<<< HEAD
         "--disable=I,C,no-name-in-module,unspecified-encoding,unused-argument,redefined-outer-name"
-=======
-        "--disable=I,C,no-name-in-module"
->>>>>>> 887a181e
       ]
 }